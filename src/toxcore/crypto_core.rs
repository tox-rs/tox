/*
    Copyright (C) 2013 Tox project All Rights Reserved.
    Copyright © 2016 Roman <humbug@deeptown.org>
    Copyright © 2016 Zetok Zalbavar <zexavexxe@gmail.com>

    This file is part of Tox.

    Tox is libre software: you can redistribute it and/or modify
    it under the terms of the GNU General Public License as published by
    the Free Software Foundation, either version 3 of the License, or
    (at your option) any later version.

    Tox is distributed in the hope that it will be useful,
    but WITHOUT ANY WARRANTY; without even the implied warranty of
    MERCHANTABILITY or FITNESS FOR A PARTICULAR PURPOSE.  See the
    GNU General Public License for more details.

    You should have received a copy of the GNU General Public License
    along with Tox.  If not, see <http://www.gnu.org/licenses/>.
*/

//! Functions for the core crypto.

pub use sodiumoxide::randombytes::randombytes_into;
pub use sodiumoxide::crypto::box_::*;

<<<<<<< HEAD
=======
use std::sync::{Once, ONCE_INIT};

>>>>>>> 6c4afc11
use super::binary_io::*;

// TODO: check if `#[inline]` is actually useful


static CRYPTO_INIT: Once = ONCE_INIT;

/** Run before using crypto.

Runs [`sodiumoxide::init()`](../../../sodiumoxide/fn.init.html).

Returns `true` on success, `false` otherwise.

E.g.

```
use ::tox::toxcore::crypto_core::crypto_init;

assert_eq!(true, crypto_init());
```
*/
pub fn crypto_init() -> bool {
    let mut result = false;
    CRYPTO_INIT.call_once(|| result = ::sodiumoxide::init());
    result
}


/// Return a random number.
pub fn random_u32() -> u32 {
    trace!("Generating random u32");
    let mut array = [0; 4];
    randombytes_into(&mut array);
    array_to_u32(&array)
}

/// Return a random number.
pub fn random_u64() -> u64 {
    trace!("Generating random u64");
    let mut array = [0; 8];
    randombytes_into(&mut array);
    array_to_u64(&array)
}


/** Check if Tox public key `PUBLICKEYBYTES` is valid. Should be used only for
    input validation.

    Returns `true` if valid, `false` otherwise.
*/
pub fn public_key_valid(&PublicKey(ref pk): &PublicKey) -> bool {
    pk[PUBLICKEYBYTES - 1] <= 127 // Last bit of key is always zero.
}


/** Precomputes the shared key from `their_public_key` and `our_secret_key`.

    For fast encrypt/decrypt - this way we can avoid an expensive elliptic
    curve scalar multiply for each encrypt/decrypt operation.

    Use if communication is not one-time.

    `encrypt_precompute` does the shared-key generation once, so that it does
    not have to be performed on every encrypt/decrypt.

    This a wrapper for the
    [`precompute()`](../../../sodiumoxide/crypto/box_/curve25519xsalsa20poly1305/fn.precompute.html)
    function from `sodiumoxide` crate.
*/
#[inline]
pub fn encrypt_precompute(their_public_key: &PublicKey,
                          our_secret_key: &SecretKey) -> PrecomputedKey {
    precompute(their_public_key, our_secret_key)
}
// ↓ can't use, since there's no way to add additional docs
//pub use sodiumoxide::crypto::box_::precompute as encrypt_precompute;


/** Returns encrypted data from `plain`, with length of `plain + 16` due to
    padding.

    Encryption is done using precomputed key (from the public key (32 bytes)
    of receiver and the secret key of sender) and a 24 byte nonce.

    `sodiumoxide` takes care of padding the data, so the resulting encrypted
    data has length of `plain + 16`.

    A wrapper for the
    [`seal_precomputed()`](../../../sodiumoxide/crypto/box_/curve25519xsalsa20poly1305/fn.seal_precomputed.html)
    function from `sodiumoxide`.
*/
#[inline]
pub fn encrypt_data_symmetric(precomputed_key: &PrecomputedKey,
                              nonce: &Nonce,
                              plain: &[u8]) -> Vec<u8> {
    seal_precomputed(plain, nonce, precomputed_key)
}
// not using ↓ since it doesn't allow to add additional documentation
//pub use sodiumoxide::crypto::box_::seal_precomputed as encrypt_data_symmetric;


/** Returns plain data from `encrypted`, with length of `encrypted - 16` due to
    padding, or `()` if data couldn't be decrypted.

    Decryption is done using precomputed key (from the secret key of receiver
    and the public key of sender) and a 24 byte nonce.

    `sodiumoxide` takes care of removing padding from the data, so the
    resulting plain data has length of `encrypted - 16`.

    This function is a wrapper for the
    [`open_precomputed()`](../../../sodiumoxide/crypto/box_/curve25519xsalsa20poly1305/fn.open_precomputed.html)
    function from `sodiumoxide`.
*/
#[inline]
pub fn decrypt_data_symmetric(precomputed_key: &PrecomputedKey,
                              nonce: &Nonce,
                              encrypted: &[u8]) -> Result<Vec<u8>, ()> {
    open_precomputed(encrypted, nonce, precomputed_key)
}


/** Inrement given nonce by 1.

    Treats `Nonce` as BE number.

    If nonce can't be incremented (all bits are `1`), nonce is zeroed.

    *Note that behaviour of this function might change to not increment supplied
    nonces, but rather, return an increased nonce.*

    Spec: https://toktok.github.io/spec#nonce-2
*/
// TODO: needs to be tested on BE arch
#[inline]
pub fn increment_nonce(nonce: &mut Nonce) {
    trace!(target: "Nonce", "Incrementing Nonce: {:?}", &nonce);
    let Nonce(ref mut nonce) = *nonce;
    for num in nonce.iter_mut().rev() {
        if *num < ::std::u8::MAX {
            *num += 1;
            return
        } else {
            // zero if it can't be incremented
            *num = 0;
        }
    }
}


/// Inrement given nonce by number `num`.
pub fn increment_nonce_number(mut nonce: &mut Nonce, num: usize) {
    for _ in 0..num {
        increment_nonce(&mut nonce);
    }
}

impl FromBytes for PublicKey {
    fn parse_bytes(bytes: &[u8]) -> ParseResult<Self> {
        debug!(target: "PublicKey", "Creating PublicKey from bytes.");
        trace!(target: "PublicKey", "Bytes: {:?}", bytes);

        if bytes.len() < PUBLICKEYBYTES {
            return parse_error!("Not enough bytes for PublicKey.");
        }
        
        let pk = match PublicKey::from_slice(&bytes[..PUBLICKEYBYTES]) {
            Some(p) => p,
            None    =>
                return parse_error!("Failed; de-serializing PublicKey! \
                                     With bytes for PublicKey: {:?}",
                                     &bytes[..PUBLICKEYBYTES])
        };

        Ok(Parsed(pk, &bytes[PUBLICKEYBYTES..]))
    }
}

impl FromBytes for SecretKey {
    fn parse_bytes(bytes: &[u8]) -> ParseResult<Self> {
        debug!(target: "SecretKey", "Creating SecretKey from bytes.");

        if bytes.len() < SECRETKEYBYTES {
            return parse_error!("Not enough bytes for SecretKey.");
        }
        
        let pk = match SecretKey::from_slice(&bytes[..SECRETKEYBYTES]) {
            Some(p) => p,
            None    =>
                return parse_error!("Failed; de-serializing SecretKey! \
                                     With bytes for SecretKey: {:?}",
                                     &bytes[..SECRETKEYBYTES])
        };

        Ok(Parsed(pk, &bytes[SECRETKEYBYTES..]))
    }
}

impl FromBytes for Nonce {
    fn parse_bytes(bytes: &[u8]) -> ParseResult<Self> {
        debug!(target: "Nonce", "Creating Nonce from bytes.");
        trace!(target: "Nonce", "Bytes: {:?}", bytes);

        if bytes.len() < NONCEBYTES {
            return parse_error!("Not enough bytes for Nonce.");
        }
        
        let nonce = match Nonce::from_slice(&bytes[..NONCEBYTES]) {
            Some(n) => n,
            None    =>
                return parse_error!("Failed; de-serializing nonce! \
                                     With bytes for nonce: {:?}",
                                     &bytes[..NONCEBYTES])
        };

        Ok(Parsed(nonce, &bytes[NONCEBYTES..]))
    }
}<|MERGE_RESOLUTION|>--- conflicted
+++ resolved
@@ -24,11 +24,8 @@
 pub use sodiumoxide::randombytes::randombytes_into;
 pub use sodiumoxide::crypto::box_::*;
 
-<<<<<<< HEAD
-=======
 use std::sync::{Once, ONCE_INIT};
 
->>>>>>> 6c4afc11
 use super::binary_io::*;
 
 // TODO: check if `#[inline]` is actually useful
